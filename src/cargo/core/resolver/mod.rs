--- conflicted
+++ resolved
@@ -546,10 +546,6 @@
     parent: Summary,
     dep: Dependency,
     features: Rc<Vec<String>>,
-<<<<<<< HEAD
-    conflicting_activations: HashMap<PackageId, ConflictReason>,
-=======
->>>>>>> 88990934
 }
 
 #[derive(Clone)]
@@ -685,14 +681,8 @@
                 remaining: RcVecIter::new(Rc::clone(&candidates)),
                 conflicting_prev_active: HashMap::new(),
             };
-<<<<<<< HEAD
-            conflicting_activations = HashMap::new();
             (candidates.next(prev_active, &cx.links),
              candidates.clone().next(prev_active, &cx.links).is_ok(),
-=======
-            (candidates.next(prev_active),
-             candidates.clone().next(prev_active).is_ok(),
->>>>>>> 88990934
              candidates)
         };
 
